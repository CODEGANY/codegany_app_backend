--- conflicted
+++ resolved
@@ -2,9 +2,6 @@
 fastapi
 supabase
 dotenv
-<<<<<<< HEAD
 pydantic
 pydantic-settings
-=======
-authlib
->>>>>>> 16e49c2c
+authlib